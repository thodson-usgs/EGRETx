#' Axis generation for log discharge
#'
#' Discharge axis tick generation
#'
#' @param x vector to create scale about
#' @param maxVal number maximum value on returned scale
#' @param minVal number minimum value on returned scale
#' @param logScale logical whether or not to return a log scale
#' @param tinyPlot logical
#' @param padPercent number used to pad the max and min if not specified
#' @keywords graphics water-quality statistics
#' @export
#' @examples
#' Daily <- exDaily
#' x <- Daily$Q
#' max <- max(x)
#' min <- 0
#' generalAxis(x, max, min)
#' min <- min(x)
#' generalAxis(x, max, min, log=TRUE)
<<<<<<< HEAD
generalAxis <- function(x,max,min,log=FALSE, tinyPlot=FALSE,padPercent=5, max_offset=0, min_offset=0){
=======
generalAxis <- function(x,maxVal,minVal,logScale=FALSE, tinyPlot=FALSE,padPercent=5){
>>>>>>> 63cd7cb6
  
  nTicks<-if(tinyPlot) 5 else 8
  
  if (length(max)>1) {
    max<-max(max) + 0.2
  }
  
<<<<<<< HEAD
  if (length(min)>1) {
    min<-min(min) - 0.2
  }
=======
  high <- if(is.na(maxVal)) upperMagnification*max(x,na.rm=TRUE) else maxVal
  low <- if(is.na(minVal)) lowerMagnification*min(x,na.rm=TRUE) else minVal
>>>>>>> 63cd7cb6
  
  upperMagnification <- 1+(padPercent/100)
  lowerMagnification <- 1-(padPercent/100)
  high <- if(is.na(max)) {upperMagnification*(max(x,na.rm=TRUE) + max_offset)} else {max}
  low <- if(is.na(min)) {lowerMagnification*(min(x,na.rm=TRUE) - min_offset)} else {min}
  span<-c(low,high)
<<<<<<< HEAD
  ticks<-if (log){
=======
  
  ticks<-if (logScale){
>>>>>>> 63cd7cb6
    if(tinyPlot) {
      logPretty1(low,high) 
    } else {
      logPretty3(low,high)
    }
  } else {
    pretty(span,n=nTicks)
  }  
  
  numTicks<-length(ticks)
  print(min(x,na.rm=TRUE))
  bottom<-ticks[1]
  top<-ticks[numTicks]
  
  return(list(ticks=ticks, bottom=bottom, top=top))
}<|MERGE_RESOLUTION|>--- conflicted
+++ resolved
@@ -18,11 +18,7 @@
 #' generalAxis(x, max, min)
 #' min <- min(x)
 #' generalAxis(x, max, min, log=TRUE)
-<<<<<<< HEAD
-generalAxis <- function(x,max,min,log=FALSE, tinyPlot=FALSE,padPercent=5, max_offset=0, min_offset=0){
-=======
 generalAxis <- function(x,maxVal,minVal,logScale=FALSE, tinyPlot=FALSE,padPercent=5){
->>>>>>> 63cd7cb6
   
   nTicks<-if(tinyPlot) 5 else 8
   
@@ -30,26 +26,16 @@
     max<-max(max) + 0.2
   }
   
-<<<<<<< HEAD
   if (length(min)>1) {
     min<-min(min) - 0.2
   }
-=======
-  high <- if(is.na(maxVal)) upperMagnification*max(x,na.rm=TRUE) else maxVal
-  low <- if(is.na(minVal)) lowerMagnification*min(x,na.rm=TRUE) else minVal
->>>>>>> 63cd7cb6
   
   upperMagnification <- 1+(padPercent/100)
   lowerMagnification <- 1-(padPercent/100)
   high <- if(is.na(max)) {upperMagnification*(max(x,na.rm=TRUE) + max_offset)} else {max}
   low <- if(is.na(min)) {lowerMagnification*(min(x,na.rm=TRUE) - min_offset)} else {min}
   span<-c(low,high)
-<<<<<<< HEAD
-  ticks<-if (log){
-=======
-  
   ticks<-if (logScale){
->>>>>>> 63cd7cb6
     if(tinyPlot) {
       logPretty1(low,high) 
     } else {
