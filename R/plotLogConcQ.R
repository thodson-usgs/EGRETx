--- conflicted
+++ resolved
@@ -71,20 +71,11 @@
   }
   
   #####################
-<<<<<<< HEAD
-
-  genericEGRETDotPlot(x=x, y=yHigh,
-                      xTicks=xInfo$xTicks, yTicks=yInfo$yTicks,
-                      xlim=c(xInfo$xLeft,xInfo$xRight),ylim=c(yInfo$yBottom,yInfo$yTop),
-                      xlab=xInfo$xLab,ylab=yLabel, plotTitle=plotTitle,
-                      log="xy",...
-=======
   genericEGRETDotPlot(x=x, y=localSample$ConcHigh,
                       xTicks=xInfo$ticks, yTicks=yInfo$ticks,
                       xlim=c(xInfo$bottom,xInfo$top),ylim=c(yInfo$bottom,yInfo$top),
-                      xlab=xInfo$xLab,ylab="Concentration in mg/L", plotTitle=plotTitle,
-                      log="xy"
->>>>>>> 63cd7cb6
+                      xlab=xInfo$xLab,ylab=yLabel, plotTitle=plotTitle,
+                      log="xy",...
     )
 
   censoredSegments(yInfo$bottom, localSample$ConcLow, localSample$ConcHigh, x, Uncen )
