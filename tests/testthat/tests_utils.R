context("EGRET utils")
test_that("axis functions generate correct ticks", {
  #logPretty, generalAxis
  axis1 <- logPretty1(0.7, 990000)
  expect_is(axis1, "numeric")
  expect_equal(range(axis1), c(1e-1, 1e6))
  
<<<<<<< HEAD
  axis3 <- logPretty3(3,60)
  expect_is(axis3, "numeric")
  expect_equal(range(axis3), c(2, 100))
  
  q <- Choptank_eList$Daily$Q
  genAx <- generalAxis(x = q, max = max(q), min = min(q), 
                       units = getInfo(Choptank_eList)$param.units)
  expect_is(genAx, "list")
  expect_is(genAx$ticks, "numeric")
  expect_equal(genAx$bottom, 0)
  expect_equal(genAx$top, 250)
  expect_equal(range(genAx$ticks), c(0,250))
})

test_that("censoredSegments doesn't error", {
  x <- c(1,2,3,4,5,6)
  y <- c(1,3,4,3.3,4.4,7)
  xlim <- c(min(x)*.75,max(x)*1.25)
  ylim <- c(0,1.25*max(y))
  xlab <- "Date"
  ylab <- "Concentration"
  xTicks <- pretty(xlim)
  yTicks <- pretty(ylim)
  genericEGRETDotPlot(x=x, y=y, 
                      xlim=xlim, ylim=ylim,
                      xlab=xlab, ylab=ylab,
                      xTicks=xTicks, yTicks=yTicks,
                      plotTitle="Test")
  yBottom <- 0
  yLow <- c(NA,3,4,3.3,4,7)
  yHigh <- c(1,3,4,3.3,5,NA)
  Uncen <- c(0,1,1,1,0,0)
  censoredSegments(yBottom=yBottom,yLow=yLow,yHigh=yHigh,x=x,Uncen=Uncen)
})

test_that("date functions work", {
  correctDates <- checkStartEndDate("2016-01-01", "2017-01-01")
  expect_length(correctDates, 2)
  expect_warning(checkStartEndDate("2017-01-01", "2016-01-01", 
                                   interactive = FALSE))
  expect_true(dateFormatCheck("2017-01-01"))
  expect_false(dateFormatCheck("2017-1-1"))
  
  expect_equivalent(formatCheckDate("1985-01-01", "startDate"), "1985-01-01")
  expect_warning(formatCheckDate("1985-1-1", "startDate", interactive = FALSE))
})

test_that("data functions work", {
  #compressData
  dateTime <- c('1985-01-01', '1985-01-02', '1985-01-03')
  comment1 <- c("","","")
  value1 <- c(1,2,3)
  comment2 <- c("","<","")
  value2 <- c(2,3,4)
  comment3 <- c("","","<")
  value3 <- c(3,4,5)
  dataInput <- data.frame(dateTime, comment1, value1, 
                          comment2, value2, 
                          comment3, value3, stringsAsFactors=FALSE)
  compressed <- compressData(dataInput)
  expect_is(compressed, "data.frame")
  expect_gt(nrow(compressed), 1)
  expect_equal(names(compressed), c("dateTime", "ConcLow", "ConcHigh",
                                    "Uncen"))
  
  #mergeReport
  testthat::skip_on_cran()
  siteNumber <- '01594440'
  pCode <- '01075'
  Daily <- readNWISDaily(siteNumber,'00060', '1985-01-01', '1990-03-31')
  Sample <- readNWISSample(siteNumber,pCode, '1985-01-01', '1990-03-31')
  INFO <- readNWISInfo(siteNumber,pCode,interactive=FALSE)
  eList <- mergeReport(INFO, Daily, Sample)
  expect_equal(names(eList), c("INFO", "Daily", "Sample", "surfaces"))
  expect_is(eList$INFO, "data.frame")
  expect_is(eList$Daily, "data.frame")
  expect_is(eList$Sample, "data.frame")
  expect_gt(nrow(eList$Daily), 1)
  expect_gt(nrow(eList$Sample), 1)
  expect_gt(nrow(eList$INFO), 0)
  
})

test_that("Other miscellaneous functions work" {
  q_cfs <- "00060"
  expect_equal(formatCheckParameterCd(q_cfs), q_cfs)
  expect_warning(formatted <- formatCheckParameterCd("0060", interactive = FALSE))
  expect_equal(formatted, q_cfs)
  
  dailyMeas <- getDaily(Choptank_eList)
  lab <- setSeasonLabel(setupYears(dailyMeas))
  expect_equal(lab, "Water Year")
  
  lab_calendar <- setSeasonLabel(setupYears(dailyMeas, paStart = 1))
  expect_equal(lab_calendar, "Calendar Year")
=======
})

test_that("nDischarge returns correct numbers", {
  expect_equal(nDischarge(Arkansas_eList), 8401)
  expect_equal(nDischarge(Choptank_eList), 11688)
})

test_that("nObservations returns correct numbers", {
  expect_equal(nObservations(Arkansas_eList), 254)
  expect_equal(nObservations(Choptank_eList), 606)
})

test_that("nCensored returns correct numbers", {
  expect_equal(nCensoredVals(Arkansas_eList), 115)
  expect_equal(nCensoredVals(Choptank_eList), 1)
})

context("plot method for egret objects")

test_that("plot method for egret objects work", {
  graphics.off()
  dev_start <- dev.cur()
  eList <- Choptank_eList
  plot(eList)
  
  expect_true(dev_start + 1 == dev.cur())
})

test_that("plot.egret passes correct arguments", {
  graphics.off()
  dev_start <- dev.cur()
  eList <- Choptank_eList
  plot(eList, logScaleConc = TRUE)
  
  expect_true(dev_start + 1 == dev.cur())
})

test_that("plot.egret passes correct arguments", {
  expect_error(plot(eList, col='blue'))
>>>>>>> 6cde5988
})<|MERGE_RESOLUTION|>--- conflicted
+++ resolved
@@ -5,7 +5,6 @@
   expect_is(axis1, "numeric")
   expect_equal(range(axis1), c(1e-1, 1e6))
   
-<<<<<<< HEAD
   axis3 <- logPretty3(3,60)
   expect_is(axis3, "numeric")
   expect_equal(range(axis3), c(2, 100))
@@ -87,6 +86,21 @@
   expect_gt(nrow(eList$Sample), 1)
   expect_gt(nrow(eList$INFO), 0)
   
+  code <- c("","<","")
+  value <- c(1,2,3)
+  dataInput <- data.frame(value, code, stringsAsFactors=FALSE)
+  concentrationDF <- populateConcentrations(dataInput)
+  expect_is(concentrationDF, "data.frame")
+  expect_equal(0, concentrationDF$ConcLow[2])
+  expect_equal(names(concentrationDF), c("ConcLow", "ConcHigh", "Uncen"))
+  expect_gt(nrow(concentrationDF), 0)
+  
+  Daily <- getDaily(Arkansas_eList)
+  DailySubset <- selectDays(Daily, 4, 11)
+  expect_is(DailySubset, "data.frame")
+  months <- lubridate::month(DailySubset$Date)
+  expect_true(all(months %in% c(11,12,1,2)))
+  
 })
 
 test_that("Other miscellaneous functions work" {
@@ -101,7 +115,6 @@
   
   lab_calendar <- setSeasonLabel(setupYears(dailyMeas, paStart = 1))
   expect_equal(lab_calendar, "Calendar Year")
-=======
 })
 
 test_that("nDischarge returns correct numbers", {
@@ -141,5 +154,4 @@
 
 test_that("plot.egret passes correct arguments", {
   expect_error(plot(eList, col='blue'))
->>>>>>> 6cde5988
 })